--- conflicted
+++ resolved
@@ -18,11 +18,7 @@
 
 # Install package
 RUN source /opt/conda/bin/activate camd && \
-<<<<<<< HEAD
-    pip install botocore boto3 && \
-=======
     pip install gpflow tensorflow==1.15.0 && \
->>>>>>> 46c0a9f5
     pip install numpy && \
     pip install Django && \
     pip install botocore && \
