from setuptools import setup, find_packages
import warnings

try:
    import numpy
except ImportError:
    # This is goofy, but the best way I can figure to do this
    warnings.warn("Setup requires pre-installation of numpy, run pip "
                  "install numpy before setup.py")


setup(
    name='CAMD',
    version='1.0',
    packages=find_packages(),
    url='',
    license='',
    author='muratahan.aykol',
    author_email='murat.aykol@tri.global',
    description='',
    # Since qmpy can't be bothered to maintain
    # a proper install, pin numpy/networkx/matplotlib
    setup_requires=["numpy>=1.16"],
    install_requires=["numpy>=1.16",
                      "networkx==2.2",
                      "matplotlib",
                      "qmpy",
                      "tqdm",
                      "pandas",
                      "sklearn",
                      "boto3",
                      "monty",
                      "sqlalchemy",
                      "matminer",
                      "psycopg2",
                      "protosearch",
                      "autologging",
                      "awscli",
<<<<<<< HEAD
                      "docopt"
=======
                      "tensorflow==1.14.0",
                      "gpflow"
>>>>>>> c3c3c51c
                      ],
    # TODO: make this materials?
    dependency_links=[
        "http://github.com/JosephMontoya-TRI/qmpy_py3/tarball/master#egg=qmpy",
        "git+ssh://git@github.awsinternal.tri.global/materials/bulk_enumerator#egg=bulk_enumerator",
        "git+ssh://git@github.awsinternal.tri.global/materials/protosearch#egg=protosearch"
    ],
    entry_points={
        "console_scripts": [
            "camd_worker = camd.campaigns.worker:main"
        ]
    }
)<|MERGE_RESOLUTION|>--- conflicted
+++ resolved
@@ -36,12 +36,9 @@
                       "protosearch",
                       "autologging",
                       "awscli",
-<<<<<<< HEAD
                       "docopt"
-=======
                       "tensorflow==1.14.0",
                       "gpflow"
->>>>>>> c3c3c51c
                       ],
     # TODO: make this materials?
     dependency_links=[
