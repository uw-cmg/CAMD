--- conflicted
+++ resolved
@@ -30,14 +30,9 @@
                       "pandas==0.24.2",
                       "boto3==1.9.136",
                       "sqlalchemy",
-<<<<<<< HEAD
                       "matminer==0.5.5",
                       "psycopg2==2.8.2",
                       "protosearch",
-=======
-                      "matminer",
-                      "psycopg2",
->>>>>>> 0028df68
                       "autologging",
                       "awscli==1.16.199",
                       "docopt==0.6.2",
